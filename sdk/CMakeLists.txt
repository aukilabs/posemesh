cmake_minimum_required(VERSION 3.30.2 FATAL_ERROR)

set(GENERATED_INTERFACE_FILES_CMAKE_FILE "${CMAKE_CURRENT_LIST_DIR}/cmake/GeneratedInterfaceFiles.cmake")
if(NOT EXISTS "${GENERATED_INTERFACE_FILES_CMAKE_FILE}" OR IS_DIRECTORY "${GENERATED_INTERFACE_FILES_CMAKE_FILE}")
    message(FATAL_ERROR "Required generated file 'cmake/GeneratedInterfaceFiles.cmake' is missing. Did you run 'npm run generate' in 'sdk/gentool' directory?")
endif()
include("${GENERATED_INTERFACE_FILES_CMAKE_FILE}")

list(APPEND CMAKE_MODULE_PATH "${CMAKE_CURRENT_LIST_DIR}/cmake")
include(Platform)

project(Posemesh VERSION 0.1.0 LANGUAGES ${PLATFORM_LANGUAGES})
include(PlatformCheck)
include(ToolchainCheck)

string(TIMESTAMP POSEMESH_CURRENT_YEAR "%Y")
if(POSEMESH_CURRENT_YEAR EQUAL 2024)
    set(POSEMESH_COPYRIGHT_YEAR "2024")
else()
    set(POSEMESH_COPYRIGHT_YEAR "2024-${POSEMESH_CURRENT_YEAR}")
endif()

include(GetCommitId)
get_commit_id(POSEMESH_COMMIT_ID)

find_package(ClangFormat)

if(APPLE)
    option(USE_APPLE_UMBRELLA_HEADER "Use Objective-C to Swift umbrella header on Apple platforms" ON)
    option(USE_APPLE_BRIDGING_HEADER "Use Objective-C to Swift bridging header on Apple platforms" OFF)

    if(USE_APPLE_UMBRELLA_HEADER AND USE_APPLE_BRIDGING_HEADER)
        message(FATAL_ERROR "Objective-C to Swift umbrella and bridging headers cannot be used simultaneously.")
    endif()

    list(APPEND ADD_PLATFORM_LIBRARY_EXTRA_FLAGS)
elseif(EMSCRIPTEN)
    if("${CMAKE_BUILD_TYPE}" STREQUAL "Debug")
        option(USE_BABEL_JS "Use Babel.js to transpile and minify JavaScript web code" OFF)
    else()
        option(USE_BABEL_JS "Use Babel.js to transpile and minify JavaScript web code" ON)
    endif()

    list(
        APPEND ADD_PLATFORM_LIBRARY_EXTRA_FLAGS
            SKIP_INSTALL_JS
            SKIP_INSTALL_TSD
    )
endif()

add_platform_library(
    Posemesh
    PUBLIC_HEADER_DIR "${CMAKE_CURRENT_LIST_DIR}/include"
    PUBLIC_C_HEADERS
        "${CMAKE_CURRENT_LIST_DIR}/include/Posemesh/C/API.h"
        "${CMAKE_CURRENT_LIST_DIR}/include/Posemesh/C/Config.h"
        "${CMAKE_CURRENT_LIST_DIR}/include/Posemesh/C/PoseEstimation.h"
        "${CMAKE_CURRENT_LIST_DIR}/include/Posemesh/C/Posemesh.h"
<<<<<<< HEAD
        "${CMAKE_CURRENT_LIST_DIR}/include/Posemesh/C/Vector2f.h"
        "${CMAKE_CURRENT_LIST_DIR}/include/Posemesh/C/Vector3f.h"
        "${CMAKE_CURRENT_LIST_DIR}/include/Posemesh/C/Vector4f.h"
        "${CMAKE_CURRENT_LIST_DIR}/include/Posemesh/C/Matrix3x3f.h"
        "${CMAKE_CURRENT_LIST_DIR}/include/Posemesh/C/Matrix4x4f.h"
        "${CMAKE_CURRENT_LIST_DIR}/include/Posemesh/C/PoseEstimation.h"
        "${CMAKE_CURRENT_LIST_DIR}/include/Posemesh/C/QRDetection.h"
=======
        "${POSEMESH_GENERATED_C_HEADERS}"
>>>>>>> af5ca982
    PUBLIC_CXX_HEADERS
        "${CMAKE_CURRENT_LIST_DIR}/include/Posemesh/API.hpp"
        "${CMAKE_CURRENT_LIST_DIR}/include/Posemesh/Config.hpp"
        "${CMAKE_CURRENT_LIST_DIR}/include/Posemesh/PoseEstimation.hpp"
        "${CMAKE_CURRENT_LIST_DIR}/include/Posemesh/Posemesh.hpp"
<<<<<<< HEAD
        "${CMAKE_CURRENT_LIST_DIR}/include/Posemesh/Vector2f.hpp"
        "${CMAKE_CURRENT_LIST_DIR}/include/Posemesh/Vector3f.hpp"
        "${CMAKE_CURRENT_LIST_DIR}/include/Posemesh/Vector4f.hpp"
        "${CMAKE_CURRENT_LIST_DIR}/include/Posemesh/Matrix3x3f.hpp"
        "${CMAKE_CURRENT_LIST_DIR}/include/Posemesh/Matrix4x4f.hpp"
        "${CMAKE_CURRENT_LIST_DIR}/include/Posemesh/PoseEstimation.hpp"
        "${CMAKE_CURRENT_LIST_DIR}/include/Posemesh/QRDetection.hpp"
=======
        "${POSEMESH_GENERATED_CXX_HEADERS}"
>>>>>>> af5ca982
    CXX_SOURCES
        "${CMAKE_CURRENT_LIST_DIR}/src/C/Config.cpp"
        "${CMAKE_CURRENT_LIST_DIR}/src/C/PoseEstimation.cpp"
        "${CMAKE_CURRENT_LIST_DIR}/src/C/Posemesh.cpp"
<<<<<<< HEAD
        "${CMAKE_CURRENT_LIST_DIR}/src/C/Vector2f.cpp"
        "${CMAKE_CURRENT_LIST_DIR}/src/C/Vector3f.cpp"
        "${CMAKE_CURRENT_LIST_DIR}/src/C/Vector4f.cpp"
        "${CMAKE_CURRENT_LIST_DIR}/src/C/Matrix3x3f.cpp"
        "${CMAKE_CURRENT_LIST_DIR}/src/C/Matrix4x4f.cpp"
        "${CMAKE_CURRENT_LIST_DIR}/src/C/PoseEstimation.cpp"
        "${CMAKE_CURRENT_LIST_DIR}/src/C/QRDetection.cpp"
=======
        "${POSEMESH_GENERATED_C_SOURCES}"
>>>>>>> af5ca982
        "${CMAKE_CURRENT_LIST_DIR}/src/Config.cpp"
        "${CMAKE_CURRENT_LIST_DIR}/src/PoseEstimation.cpp"
        "${CMAKE_CURRENT_LIST_DIR}/src/Posemesh.cpp"
<<<<<<< HEAD
        "${CMAKE_CURRENT_LIST_DIR}/src/Vector2f.gen.cpp"
        "${CMAKE_CURRENT_LIST_DIR}/src/Vector3f.gen.cpp"
        "${CMAKE_CURRENT_LIST_DIR}/src/Vector4f.gen.cpp"
        "${CMAKE_CURRENT_LIST_DIR}/src/Matrix3x3f.gen.cpp"
        "${CMAKE_CURRENT_LIST_DIR}/src/Matrix4x4f.gen.cpp"
        "${CMAKE_CURRENT_LIST_DIR}/src/PoseEstimation.cpp"
        "${CMAKE_CURRENT_LIST_DIR}/src/QRDetection.cpp"
=======
        "${CMAKE_CURRENT_LIST_DIR}/src/Vector2.cpp"
        "${CMAKE_CURRENT_LIST_DIR}/src/Vector3.cpp"
        "${CMAKE_CURRENT_LIST_DIR}/src/Vector4.cpp"
        "${POSEMESH_GENERATED_CXX_SOURCES}"
>>>>>>> af5ca982
    ${ADD_PLATFORM_LIBRARY_EXTRA_FLAGS}
)

target_compile_definitions(
    Posemesh
    PRIVATE
        POSEMESH_VERSION="${CMAKE_PROJECT_VERSION_MAJOR}.${CMAKE_PROJECT_VERSION_MINOR}.${CMAKE_PROJECT_VERSION_PATCH}"
        POSEMESH_COMMIT_ID="${POSEMESH_COMMIT_ID}"
)

if(APPLE)
    set_apple_info(Posemesh "${CMAKE_CURRENT_LIST_DIR}/platform/Apple/Info.plist.in" CONFIGURE @ONLY)
    add_platform_sources(
        Posemesh
        PUBLIC_HEADER_DIR "${CMAKE_CURRENT_LIST_DIR}/platform/Apple/include"
        PUBLIC_OBJC_HEADERS
            "${CMAKE_CURRENT_LIST_DIR}/platform/Apple/include/Posemesh/API.h"
            "${CMAKE_CURRENT_LIST_DIR}/platform/Apple/include/Posemesh/Config.h"
            "${CMAKE_CURRENT_LIST_DIR}/platform/Apple/include/Posemesh/PoseEstimation.h"
            "${CMAKE_CURRENT_LIST_DIR}/platform/Apple/include/Posemesh/Posemesh.h"
<<<<<<< HEAD
            "${CMAKE_CURRENT_LIST_DIR}/platform/Apple/include/Posemesh/Vector2f.h"
            "${CMAKE_CURRENT_LIST_DIR}/platform/Apple/include/Posemesh/Vector3f.h"
            "${CMAKE_CURRENT_LIST_DIR}/platform/Apple/include/Posemesh/Vector4f.h"
            "${CMAKE_CURRENT_LIST_DIR}/platform/Apple/include/Posemesh/Matrix3x3f.h"
            "${CMAKE_CURRENT_LIST_DIR}/platform/Apple/include/Posemesh/Matrix4x4f.h"
            "${CMAKE_CURRENT_LIST_DIR}/platform/Apple/include/Posemesh/PoseEstimation.h"
=======
            "${POSEMESH_GENERATED_OBJC_HEADERS}"
>>>>>>> af5ca982
        CXX_HEADERS
            "${CMAKE_CURRENT_LIST_DIR}/platform/Apple/src/Util.hpp"
        OBJCXX_SOURCES
            "${CMAKE_CURRENT_LIST_DIR}/platform/Apple/src/Config.mm"
            "${CMAKE_CURRENT_LIST_DIR}/platform/Apple/src/PoseEstimation.mm"
            "${CMAKE_CURRENT_LIST_DIR}/platform/Apple/src/Posemesh.mm"
            "${CMAKE_CURRENT_LIST_DIR}/platform/Apple/src/Util.mm"
<<<<<<< HEAD
            "${CMAKE_CURRENT_LIST_DIR}/platform/Apple/src/Vector2f.mm"
            "${CMAKE_CURRENT_LIST_DIR}/platform/Apple/src/Vector3f.mm"
            "${CMAKE_CURRENT_LIST_DIR}/platform/Apple/src/Vector4f.mm"
            "${CMAKE_CURRENT_LIST_DIR}/platform/Apple/src/Matrix3x3f.mm"
            "${CMAKE_CURRENT_LIST_DIR}/platform/Apple/src/Matrix4x4f.mm"
            "${CMAKE_CURRENT_LIST_DIR}/platform/Apple/src/PoseEstimation.mm"
        Swift_SOURCES
            "${CMAKE_CURRENT_LIST_DIR}/platform/Apple/src/Config.swift"
            "${CMAKE_CURRENT_LIST_DIR}/platform/Apple/src/Vector2f.swift"
            "${CMAKE_CURRENT_LIST_DIR}/platform/Apple/src/Vector3f.swift"
            "${CMAKE_CURRENT_LIST_DIR}/platform/Apple/src/Vector4f.swift"
            "${CMAKE_CURRENT_LIST_DIR}/platform/Apple/src/Matrix3x3f.swift"
            "${CMAKE_CURRENT_LIST_DIR}/platform/Apple/src/Matrix4x4f.swift"
            "${CMAKE_CURRENT_LIST_DIR}/platform/Apple/src/PoseEstimation.swift"
=======
            "${POSEMESH_GENERATED_OBJC_SOURCES}"
        Swift_SOURCES
            "${CMAKE_CURRENT_LIST_DIR}/platform/Apple/src/Config.swift"
            "${CMAKE_CURRENT_LIST_DIR}/platform/Apple/src/PoseEstimation.swift"
            "${POSEMESH_GENERATED_SWIFT_SOURCES}"
>>>>>>> af5ca982
    )
    if(USE_APPLE_UMBRELLA_HEADER)
        set_apple_platform_umbrella_header(
            Posemesh
            "${CMAKE_CURRENT_LIST_DIR}/platform/Apple/include/Posemesh/Posemesh-Umbrella-Header.h"
            "${CMAKE_CURRENT_LIST_DIR}/platform/Apple/module.modulemap"
        )
    endif()
    if(USE_APPLE_BRIDGING_HEADER)
        set_apple_platform_bridging_header(Posemesh "${CMAKE_CURRENT_LIST_DIR}/platform/Apple/src/Posemesh-Bridging-Header.h")
    endif()
elseif(EMSCRIPTEN)
    add_platform_sources(
        Posemesh
        CXX_SOURCES
            "${CMAKE_CURRENT_LIST_DIR}/platform/Web/src/API.cpp"
            "${CMAKE_CURRENT_LIST_DIR}/platform/Web/src/API2.cpp"
            "${CMAKE_CURRENT_LIST_DIR}/platform/Web/src/Config.cpp"
            "${CMAKE_CURRENT_LIST_DIR}/platform/Web/src/PoseEstimation.cpp"
            "${CMAKE_CURRENT_LIST_DIR}/platform/Web/src/Posemesh.cpp"
<<<<<<< HEAD
            "${CMAKE_CURRENT_LIST_DIR}/platform/Web/src/PoseEstimation.cpp"
            "${CMAKE_CURRENT_LIST_DIR}/platform/Web/src/QRDetection.cpp"
            "${CMAKE_CURRENT_LIST_DIR}/platform/Web/src/Vector2f.cpp"
            "${CMAKE_CURRENT_LIST_DIR}/platform/Web/src/Vector3f.cpp"
            "${CMAKE_CURRENT_LIST_DIR}/platform/Web/src/Vector4f.cpp"
            "${CMAKE_CURRENT_LIST_DIR}/platform/Web/src/Matrix3x3f.cpp"
            "${CMAKE_CURRENT_LIST_DIR}/platform/Web/src/Matrix4x4f.cpp"
=======
            "${POSEMESH_GENERATED_WEB_CXX_SOURCES}"
>>>>>>> af5ca982
    )
endif()

target_compile_definitions(Posemesh PRIVATE POSEMESH_BUILD)

include(AddGLMHeaders)
add_glm_headers(Posemesh)

include(LinkBaseLibrary)
link_base_library(Posemesh)

include(LinkOpenCVLibrary)
link_opencv_library(Posemesh)

if(EMSCRIPTEN)
    include(ReplaceJavaScriptSymbols)
    replace_javascript_symbols(
        Posemesh_ReplacedJavaScriptSymbols
        "${CMAKE_CURRENT_BINARY_DIR}/Posemesh_ReplacedJavaScriptSymbols.js"
        Posemesh
    )
    configure_file(
        "${CMAKE_CURRENT_LIST_DIR}/platform/Web/VerifyCommitId.js.in"
        "${CMAKE_BINARY_DIR}/VerifyCommitId.js"
        @ONLY
    )
    include(MergeFiles)
    merge_files(
        Posemesh_Merged
        OUTPUT "${CMAKE_CURRENT_BINARY_DIR}/Posemesh_Merged.js"
        PREPEND_STRING "/* Copyright (c) Auki Labs Limited ${POSEMESH_COPYRIGHT_YEAR}, ${CMAKE_PROJECT_VERSION_MAJOR}.${CMAKE_PROJECT_VERSION_MINOR}.${CMAKE_PROJECT_VERSION_PATCH}, ${POSEMESH_COMMIT_ID} */"
        NEW_LINE_AFTER_PREPENDED_STRING
        INPUTS
            "${CMAKE_CURRENT_LIST_DIR}/platform/Web/_Pre.js"
            "${CMAKE_CURRENT_LIST_DIR}/platform/Web/_PosemeshBasePre.js"
            "${CMAKE_CURRENT_BINARY_DIR}/PosemeshBase_TextReplaced.js"
            "${CMAKE_CURRENT_LIST_DIR}/platform/Web/_PosemeshBasePost.js"
            Posemesh_ReplacedJavaScriptSymbols
            "${CMAKE_CURRENT_LIST_DIR}/platform/Web/API.js"
            "${CMAKE_CURRENT_LIST_DIR}/platform/Web/API2.js"
            "${CMAKE_CURRENT_LIST_DIR}/platform/Web/Config.js"
            "${CMAKE_CURRENT_LIST_DIR}/platform/Web/PoseEstimation.js"
            "${CMAKE_CURRENT_LIST_DIR}/platform/Web/Posemesh.js"
<<<<<<< HEAD
            "${CMAKE_CURRENT_LIST_DIR}/platform/Web/PoseEstimation.js"
            "${CMAKE_CURRENT_LIST_DIR}/platform/Web/QRDetection.js"
            "${CMAKE_CURRENT_LIST_DIR}/platform/Web/Vector2f.js"
            "${CMAKE_CURRENT_LIST_DIR}/platform/Web/Vector3f.js"
            "${CMAKE_CURRENT_LIST_DIR}/platform/Web/Vector4f.js"
            "${CMAKE_CURRENT_LIST_DIR}/platform/Web/Matrix3x3f.js"
            "${CMAKE_CURRENT_LIST_DIR}/platform/Web/Matrix4x4f.js"
=======
            "${POSEMESH_GENERATED_WEB_JS_SOURCES}"
>>>>>>> af5ca982
            "${CMAKE_BINARY_DIR}/VerifyCommitId.js"
            "${CMAKE_CURRENT_LIST_DIR}/platform/Web/_Post.js"
    )
    if(USE_BABEL_JS)
        include(TranspileMinifyJavaScript)
        transpile_minify_javascript(
            Posemesh_TranspiledMinified
            "${CMAKE_CURRENT_BINARY_DIR}/Posemesh_TranspiledMinified.js"
            "${CMAKE_CURRENT_BINARY_DIR}/Posemesh_Merged.js"
        )
        install(
            FILES
                "${CMAKE_CURRENT_BINARY_DIR}/Posemesh_TranspiledMinified.js"
            DESTINATION "${CMAKE_INSTALL_PREFIX}"
            RENAME "Posemesh.js"
        )
    else()
        install(
            FILES
                "${CMAKE_CURRENT_BINARY_DIR}/Posemesh_Merged.js"
            DESTINATION "${CMAKE_INSTALL_PREFIX}"
            RENAME "Posemesh.js"
        )
    endif()
    include(TransformTypeScriptDefinitions)
    transform_typescript_definitions(
        Posemesh_TransformedTypeScriptDefinitions
        "${CMAKE_CURRENT_BINARY_DIR}/Posemesh_TransformedTypeScriptDefinitions.d.ts"
        "${CMAKE_CURRENT_BINARY_DIR}/Posemesh.d.ts"
    )
    install(
        FILES
            "${CMAKE_CURRENT_BINARY_DIR}/Posemesh_TransformedTypeScriptDefinitions.d.ts"
        DESTINATION "${CMAKE_INSTALL_PREFIX}"
        RENAME "Posemesh.d.ts"
    )
endif()

if(CLANG_FORMAT_FOUND)
    add_clang_format_target(PosemeshCodeFormat Posemesh)
endif()<|MERGE_RESOLUTION|>--- conflicted
+++ resolved
@@ -55,66 +55,30 @@
         "${CMAKE_CURRENT_LIST_DIR}/include/Posemesh/C/API.h"
         "${CMAKE_CURRENT_LIST_DIR}/include/Posemesh/C/Config.h"
         "${CMAKE_CURRENT_LIST_DIR}/include/Posemesh/C/PoseEstimation.h"
+        "${CMAKE_CURRENT_LIST_DIR}/include/Posemesh/C/QRDetection.h"
         "${CMAKE_CURRENT_LIST_DIR}/include/Posemesh/C/Posemesh.h"
-<<<<<<< HEAD
-        "${CMAKE_CURRENT_LIST_DIR}/include/Posemesh/C/Vector2f.h"
-        "${CMAKE_CURRENT_LIST_DIR}/include/Posemesh/C/Vector3f.h"
-        "${CMAKE_CURRENT_LIST_DIR}/include/Posemesh/C/Vector4f.h"
-        "${CMAKE_CURRENT_LIST_DIR}/include/Posemesh/C/Matrix3x3f.h"
-        "${CMAKE_CURRENT_LIST_DIR}/include/Posemesh/C/Matrix4x4f.h"
-        "${CMAKE_CURRENT_LIST_DIR}/include/Posemesh/C/PoseEstimation.h"
-        "${CMAKE_CURRENT_LIST_DIR}/include/Posemesh/C/QRDetection.h"
-=======
         "${POSEMESH_GENERATED_C_HEADERS}"
->>>>>>> af5ca982
     PUBLIC_CXX_HEADERS
         "${CMAKE_CURRENT_LIST_DIR}/include/Posemesh/API.hpp"
         "${CMAKE_CURRENT_LIST_DIR}/include/Posemesh/Config.hpp"
         "${CMAKE_CURRENT_LIST_DIR}/include/Posemesh/PoseEstimation.hpp"
+        "${CMAKE_CURRENT_LIST_DIR}/include/Posemesh/QRDetection.hpp"
         "${CMAKE_CURRENT_LIST_DIR}/include/Posemesh/Posemesh.hpp"
-<<<<<<< HEAD
-        "${CMAKE_CURRENT_LIST_DIR}/include/Posemesh/Vector2f.hpp"
-        "${CMAKE_CURRENT_LIST_DIR}/include/Posemesh/Vector3f.hpp"
-        "${CMAKE_CURRENT_LIST_DIR}/include/Posemesh/Vector4f.hpp"
-        "${CMAKE_CURRENT_LIST_DIR}/include/Posemesh/Matrix3x3f.hpp"
-        "${CMAKE_CURRENT_LIST_DIR}/include/Posemesh/Matrix4x4f.hpp"
-        "${CMAKE_CURRENT_LIST_DIR}/include/Posemesh/PoseEstimation.hpp"
-        "${CMAKE_CURRENT_LIST_DIR}/include/Posemesh/QRDetection.hpp"
-=======
         "${POSEMESH_GENERATED_CXX_HEADERS}"
->>>>>>> af5ca982
     CXX_SOURCES
         "${CMAKE_CURRENT_LIST_DIR}/src/C/Config.cpp"
         "${CMAKE_CURRENT_LIST_DIR}/src/C/PoseEstimation.cpp"
+        "${CMAKE_CURRENT_LIST_DIR}/src/C/QRDetection.cpp"
         "${CMAKE_CURRENT_LIST_DIR}/src/C/Posemesh.cpp"
-<<<<<<< HEAD
-        "${CMAKE_CURRENT_LIST_DIR}/src/C/Vector2f.cpp"
-        "${CMAKE_CURRENT_LIST_DIR}/src/C/Vector3f.cpp"
-        "${CMAKE_CURRENT_LIST_DIR}/src/C/Vector4f.cpp"
-        "${CMAKE_CURRENT_LIST_DIR}/src/C/Matrix3x3f.cpp"
-        "${CMAKE_CURRENT_LIST_DIR}/src/C/Matrix4x4f.cpp"
-        "${CMAKE_CURRENT_LIST_DIR}/src/C/PoseEstimation.cpp"
-        "${CMAKE_CURRENT_LIST_DIR}/src/C/QRDetection.cpp"
-=======
         "${POSEMESH_GENERATED_C_SOURCES}"
->>>>>>> af5ca982
         "${CMAKE_CURRENT_LIST_DIR}/src/Config.cpp"
         "${CMAKE_CURRENT_LIST_DIR}/src/PoseEstimation.cpp"
+        "${CMAKE_CURRENT_LIST_DIR}/src/QRDetection.cpp"
         "${CMAKE_CURRENT_LIST_DIR}/src/Posemesh.cpp"
-<<<<<<< HEAD
-        "${CMAKE_CURRENT_LIST_DIR}/src/Vector2f.gen.cpp"
-        "${CMAKE_CURRENT_LIST_DIR}/src/Vector3f.gen.cpp"
-        "${CMAKE_CURRENT_LIST_DIR}/src/Vector4f.gen.cpp"
-        "${CMAKE_CURRENT_LIST_DIR}/src/Matrix3x3f.gen.cpp"
-        "${CMAKE_CURRENT_LIST_DIR}/src/Matrix4x4f.gen.cpp"
-        "${CMAKE_CURRENT_LIST_DIR}/src/PoseEstimation.cpp"
-        "${CMAKE_CURRENT_LIST_DIR}/src/QRDetection.cpp"
-=======
         "${CMAKE_CURRENT_LIST_DIR}/src/Vector2.cpp"
         "${CMAKE_CURRENT_LIST_DIR}/src/Vector3.cpp"
         "${CMAKE_CURRENT_LIST_DIR}/src/Vector4.cpp"
         "${POSEMESH_GENERATED_CXX_SOURCES}"
->>>>>>> af5ca982
     ${ADD_PLATFORM_LIBRARY_EXTRA_FLAGS}
 )
 
@@ -135,16 +99,7 @@
             "${CMAKE_CURRENT_LIST_DIR}/platform/Apple/include/Posemesh/Config.h"
             "${CMAKE_CURRENT_LIST_DIR}/platform/Apple/include/Posemesh/PoseEstimation.h"
             "${CMAKE_CURRENT_LIST_DIR}/platform/Apple/include/Posemesh/Posemesh.h"
-<<<<<<< HEAD
-            "${CMAKE_CURRENT_LIST_DIR}/platform/Apple/include/Posemesh/Vector2f.h"
-            "${CMAKE_CURRENT_LIST_DIR}/platform/Apple/include/Posemesh/Vector3f.h"
-            "${CMAKE_CURRENT_LIST_DIR}/platform/Apple/include/Posemesh/Vector4f.h"
-            "${CMAKE_CURRENT_LIST_DIR}/platform/Apple/include/Posemesh/Matrix3x3f.h"
-            "${CMAKE_CURRENT_LIST_DIR}/platform/Apple/include/Posemesh/Matrix4x4f.h"
-            "${CMAKE_CURRENT_LIST_DIR}/platform/Apple/include/Posemesh/PoseEstimation.h"
-=======
             "${POSEMESH_GENERATED_OBJC_HEADERS}"
->>>>>>> af5ca982
         CXX_HEADERS
             "${CMAKE_CURRENT_LIST_DIR}/platform/Apple/src/Util.hpp"
         OBJCXX_SOURCES
@@ -152,28 +107,11 @@
             "${CMAKE_CURRENT_LIST_DIR}/platform/Apple/src/PoseEstimation.mm"
             "${CMAKE_CURRENT_LIST_DIR}/platform/Apple/src/Posemesh.mm"
             "${CMAKE_CURRENT_LIST_DIR}/platform/Apple/src/Util.mm"
-<<<<<<< HEAD
-            "${CMAKE_CURRENT_LIST_DIR}/platform/Apple/src/Vector2f.mm"
-            "${CMAKE_CURRENT_LIST_DIR}/platform/Apple/src/Vector3f.mm"
-            "${CMAKE_CURRENT_LIST_DIR}/platform/Apple/src/Vector4f.mm"
-            "${CMAKE_CURRENT_LIST_DIR}/platform/Apple/src/Matrix3x3f.mm"
-            "${CMAKE_CURRENT_LIST_DIR}/platform/Apple/src/Matrix4x4f.mm"
-            "${CMAKE_CURRENT_LIST_DIR}/platform/Apple/src/PoseEstimation.mm"
-        Swift_SOURCES
-            "${CMAKE_CURRENT_LIST_DIR}/platform/Apple/src/Config.swift"
-            "${CMAKE_CURRENT_LIST_DIR}/platform/Apple/src/Vector2f.swift"
-            "${CMAKE_CURRENT_LIST_DIR}/platform/Apple/src/Vector3f.swift"
-            "${CMAKE_CURRENT_LIST_DIR}/platform/Apple/src/Vector4f.swift"
-            "${CMAKE_CURRENT_LIST_DIR}/platform/Apple/src/Matrix3x3f.swift"
-            "${CMAKE_CURRENT_LIST_DIR}/platform/Apple/src/Matrix4x4f.swift"
-            "${CMAKE_CURRENT_LIST_DIR}/platform/Apple/src/PoseEstimation.swift"
-=======
             "${POSEMESH_GENERATED_OBJC_SOURCES}"
         Swift_SOURCES
             "${CMAKE_CURRENT_LIST_DIR}/platform/Apple/src/Config.swift"
             "${CMAKE_CURRENT_LIST_DIR}/platform/Apple/src/PoseEstimation.swift"
             "${POSEMESH_GENERATED_SWIFT_SOURCES}"
->>>>>>> af5ca982
     )
     if(USE_APPLE_UMBRELLA_HEADER)
         set_apple_platform_umbrella_header(
@@ -193,18 +131,9 @@
             "${CMAKE_CURRENT_LIST_DIR}/platform/Web/src/API2.cpp"
             "${CMAKE_CURRENT_LIST_DIR}/platform/Web/src/Config.cpp"
             "${CMAKE_CURRENT_LIST_DIR}/platform/Web/src/PoseEstimation.cpp"
+            "${CMAKE_CURRENT_LIST_DIR}/platform/Web/src/QRDetection.cpp"
             "${CMAKE_CURRENT_LIST_DIR}/platform/Web/src/Posemesh.cpp"
-<<<<<<< HEAD
-            "${CMAKE_CURRENT_LIST_DIR}/platform/Web/src/PoseEstimation.cpp"
-            "${CMAKE_CURRENT_LIST_DIR}/platform/Web/src/QRDetection.cpp"
-            "${CMAKE_CURRENT_LIST_DIR}/platform/Web/src/Vector2f.cpp"
-            "${CMAKE_CURRENT_LIST_DIR}/platform/Web/src/Vector3f.cpp"
-            "${CMAKE_CURRENT_LIST_DIR}/platform/Web/src/Vector4f.cpp"
-            "${CMAKE_CURRENT_LIST_DIR}/platform/Web/src/Matrix3x3f.cpp"
-            "${CMAKE_CURRENT_LIST_DIR}/platform/Web/src/Matrix4x4f.cpp"
-=======
             "${POSEMESH_GENERATED_WEB_CXX_SOURCES}"
->>>>>>> af5ca982
     )
 endif()
 
@@ -247,18 +176,9 @@
             "${CMAKE_CURRENT_LIST_DIR}/platform/Web/API2.js"
             "${CMAKE_CURRENT_LIST_DIR}/platform/Web/Config.js"
             "${CMAKE_CURRENT_LIST_DIR}/platform/Web/PoseEstimation.js"
+            "${CMAKE_CURRENT_LIST_DIR}/platform/Web/QRDetection.js"
             "${CMAKE_CURRENT_LIST_DIR}/platform/Web/Posemesh.js"
-<<<<<<< HEAD
-            "${CMAKE_CURRENT_LIST_DIR}/platform/Web/PoseEstimation.js"
-            "${CMAKE_CURRENT_LIST_DIR}/platform/Web/QRDetection.js"
-            "${CMAKE_CURRENT_LIST_DIR}/platform/Web/Vector2f.js"
-            "${CMAKE_CURRENT_LIST_DIR}/platform/Web/Vector3f.js"
-            "${CMAKE_CURRENT_LIST_DIR}/platform/Web/Vector4f.js"
-            "${CMAKE_CURRENT_LIST_DIR}/platform/Web/Matrix3x3f.js"
-            "${CMAKE_CURRENT_LIST_DIR}/platform/Web/Matrix4x4f.js"
-=======
             "${POSEMESH_GENERATED_WEB_JS_SOURCES}"
->>>>>>> af5ca982
             "${CMAKE_BINARY_DIR}/VerifyCommitId.js"
             "${CMAKE_CURRENT_LIST_DIR}/platform/Web/_Post.js"
     )
