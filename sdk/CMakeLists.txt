cmake_minimum_required(VERSION 3.30.2 FATAL_ERROR)

set(GENERATED_INTERFACE_FILES_CMAKE_FILE "${CMAKE_CURRENT_LIST_DIR}/cmake/GeneratedInterfaceFiles.cmake")
if(NOT EXISTS "${GENERATED_INTERFACE_FILES_CMAKE_FILE}" OR IS_DIRECTORY "${GENERATED_INTERFACE_FILES_CMAKE_FILE}")
    message(FATAL_ERROR "Required generated file 'cmake/GeneratedInterfaceFiles.cmake' is missing. Did you run 'npm run generate' in 'sdk/gentool' directory?")
endif()
include("${GENERATED_INTERFACE_FILES_CMAKE_FILE}")

list(APPEND CMAKE_MODULE_PATH "${CMAKE_CURRENT_LIST_DIR}/cmake")
include(Platform)

project(Posemesh VERSION 0.1.0 LANGUAGES ${PLATFORM_LANGUAGES})
include(PlatformCheck)
include(ToolchainCheck)

string(TIMESTAMP POSEMESH_CURRENT_YEAR "%Y")
if(POSEMESH_CURRENT_YEAR EQUAL 2024)
    set(POSEMESH_COPYRIGHT_YEAR "2024")
else()
    set(POSEMESH_COPYRIGHT_YEAR "2024-${POSEMESH_CURRENT_YEAR}")
endif()

include(GetCommitId)
get_commit_id(POSEMESH_COMMIT_ID)

find_package(ClangFormat)

if(APPLE)
    option(USE_APPLE_UMBRELLA_HEADER "Use Objective-C to Swift umbrella header on Apple platforms" ON)
    option(USE_APPLE_BRIDGING_HEADER "Use Objective-C to Swift bridging header on Apple platforms" OFF)

    if(USE_APPLE_UMBRELLA_HEADER AND USE_APPLE_BRIDGING_HEADER)
        message(FATAL_ERROR "Objective-C to Swift umbrella and bridging headers cannot be used simultaneously.")
    endif()

    list(APPEND ADD_PLATFORM_LIBRARY_EXTRA_FLAGS)
elseif(EMSCRIPTEN)
    if("${CMAKE_BUILD_TYPE}" STREQUAL "Debug")
        option(USE_BABEL_JS "Use Babel.js to transpile and minify JavaScript web code" OFF)
    else()
        option(USE_BABEL_JS "Use Babel.js to transpile and minify JavaScript web code" ON)
    endif()

    list(
        APPEND ADD_PLATFORM_LIBRARY_EXTRA_FLAGS
            SKIP_INSTALL_JS
            SKIP_INSTALL_TSD
    )
endif()

add_platform_library(
    Posemesh
    PUBLIC_HEADER_DIR "${CMAKE_CURRENT_LIST_DIR}/include"
    PUBLIC_C_HEADERS
        "${CMAKE_CURRENT_LIST_DIR}/include/Posemesh/C/API.h"
        "${CMAKE_CURRENT_LIST_DIR}/include/Posemesh/C/Config.h"
        "${CMAKE_CURRENT_LIST_DIR}/include/Posemesh/C/Posemesh.h"
<<<<<<< HEAD
        "${CMAKE_CURRENT_LIST_DIR}/include/Posemesh/C/Vector2f.h"
        "${CMAKE_CURRENT_LIST_DIR}/include/Posemesh/C/Vector3f.h"
        "${CMAKE_CURRENT_LIST_DIR}/include/Posemesh/C/Vector4f.h"
        "${CMAKE_CURRENT_LIST_DIR}/include/Posemesh/C/Matrix3x3f.h"
        "${CMAKE_CURRENT_LIST_DIR}/include/Posemesh/C/Matrix4x4f.h"
        "${CMAKE_CURRENT_LIST_DIR}/include/Posemesh/C/PoseEstimation.h"
=======
        "${POSEMESH_GENERATED_C_HEADERS}"
>>>>>>> f69ab6b3
    PUBLIC_CXX_HEADERS
        "${CMAKE_CURRENT_LIST_DIR}/include/Posemesh/API.hpp"
        "${CMAKE_CURRENT_LIST_DIR}/include/Posemesh/Config.hpp"
        "${CMAKE_CURRENT_LIST_DIR}/include/Posemesh/Posemesh.hpp"
<<<<<<< HEAD
        "${CMAKE_CURRENT_LIST_DIR}/include/Posemesh/Vector2f.hpp"
        "${CMAKE_CURRENT_LIST_DIR}/include/Posemesh/Vector3f.hpp"
        "${CMAKE_CURRENT_LIST_DIR}/include/Posemesh/Vector4f.hpp"
        "${CMAKE_CURRENT_LIST_DIR}/include/Posemesh/Matrix3x3f.hpp"
        "${CMAKE_CURRENT_LIST_DIR}/include/Posemesh/Matrix4x4f.hpp"
        "${CMAKE_CURRENT_LIST_DIR}/include/Posemesh/PoseEstimation.hpp"
    CXX_SOURCES
        "${CMAKE_CURRENT_LIST_DIR}/src/C/Config.cpp"
        "${CMAKE_CURRENT_LIST_DIR}/src/C/Posemesh.cpp"
        "${CMAKE_CURRENT_LIST_DIR}/src/C/Vector2f.cpp"
        "${CMAKE_CURRENT_LIST_DIR}/src/C/Vector3f.cpp"
        "${CMAKE_CURRENT_LIST_DIR}/src/C/Vector4f.cpp"
        "${CMAKE_CURRENT_LIST_DIR}/src/C/Matrix3x3f.cpp"
        "${CMAKE_CURRENT_LIST_DIR}/src/C/Matrix4x4f.cpp"
        "${CMAKE_CURRENT_LIST_DIR}/src/C/PoseEstimation.cpp"
        "${CMAKE_CURRENT_LIST_DIR}/src/Config.cpp"
        "${CMAKE_CURRENT_LIST_DIR}/src/Posemesh.cpp"
        "${CMAKE_CURRENT_LIST_DIR}/src/Vector2f.gen.cpp"
        "${CMAKE_CURRENT_LIST_DIR}/src/Vector3f.gen.cpp"
        "${CMAKE_CURRENT_LIST_DIR}/src/Vector4f.gen.cpp"
        "${CMAKE_CURRENT_LIST_DIR}/src/Matrix3x3f.gen.cpp"
        "${CMAKE_CURRENT_LIST_DIR}/src/Matrix4x4f.gen.cpp"
        "${CMAKE_CURRENT_LIST_DIR}/src/PoseEstimation.cpp"
=======
        "${POSEMESH_GENERATED_CXX_HEADERS}"
    CXX_SOURCES
        "${CMAKE_CURRENT_LIST_DIR}/src/C/Config.cpp"
        "${CMAKE_CURRENT_LIST_DIR}/src/C/Posemesh.cpp"
        "${POSEMESH_GENERATED_C_SOURCES}"
        "${CMAKE_CURRENT_LIST_DIR}/src/Config.cpp"
        "${CMAKE_CURRENT_LIST_DIR}/src/Posemesh.cpp"
        "${POSEMESH_GENERATED_CXX_SOURCES}"
>>>>>>> f69ab6b3
    ${ADD_PLATFORM_LIBRARY_EXTRA_FLAGS}
)

target_compile_definitions(
    Posemesh
    PRIVATE
        POSEMESH_VERSION="${CMAKE_PROJECT_VERSION_MAJOR}.${CMAKE_PROJECT_VERSION_MINOR}.${CMAKE_PROJECT_VERSION_PATCH}"
        POSEMESH_COMMIT_ID="${POSEMESH_COMMIT_ID}"
)

if(APPLE)
    set_apple_info(Posemesh "${CMAKE_CURRENT_LIST_DIR}/platform/Apple/Info.plist.in" CONFIGURE @ONLY)
    add_platform_sources(
        Posemesh
        PUBLIC_HEADER_DIR "${CMAKE_CURRENT_LIST_DIR}/platform/Apple/include"
        PUBLIC_OBJC_HEADERS
            "${CMAKE_CURRENT_LIST_DIR}/platform/Apple/include/Posemesh/API.h"
            "${CMAKE_CURRENT_LIST_DIR}/platform/Apple/include/Posemesh/Config.h"
            "${CMAKE_CURRENT_LIST_DIR}/platform/Apple/include/Posemesh/Posemesh.h"
<<<<<<< HEAD
            "${CMAKE_CURRENT_LIST_DIR}/platform/Apple/include/Posemesh/Vector2f.h"
            "${CMAKE_CURRENT_LIST_DIR}/platform/Apple/include/Posemesh/Vector3f.h"
            "${CMAKE_CURRENT_LIST_DIR}/platform/Apple/include/Posemesh/Vector4f.h"
            "${CMAKE_CURRENT_LIST_DIR}/platform/Apple/include/Posemesh/Matrix3x3f.h"
            "${CMAKE_CURRENT_LIST_DIR}/platform/Apple/include/Posemesh/Matrix4x4f.h"
            "${CMAKE_CURRENT_LIST_DIR}/platform/Apple/include/Posemesh/PoseEstimation.h"
=======
            "${POSEMESH_GENERATED_OBJC_HEADERS}"
>>>>>>> f69ab6b3
        CXX_HEADERS
            "${CMAKE_CURRENT_LIST_DIR}/platform/Apple/src/Util.hpp"
        OBJCXX_SOURCES
            "${CMAKE_CURRENT_LIST_DIR}/platform/Apple/src/Config.mm"
            "${CMAKE_CURRENT_LIST_DIR}/platform/Apple/src/Posemesh.mm"
            "${CMAKE_CURRENT_LIST_DIR}/platform/Apple/src/Util.mm"
<<<<<<< HEAD
            "${CMAKE_CURRENT_LIST_DIR}/platform/Apple/src/Vector2f.mm"
            "${CMAKE_CURRENT_LIST_DIR}/platform/Apple/src/Vector3f.mm"
            "${CMAKE_CURRENT_LIST_DIR}/platform/Apple/src/Vector4f.mm"
            "${CMAKE_CURRENT_LIST_DIR}/platform/Apple/src/Matrix3x3f.mm"
            "${CMAKE_CURRENT_LIST_DIR}/platform/Apple/src/Matrix4x4f.mm"
            "${CMAKE_CURRENT_LIST_DIR}/platform/Apple/src/PoseEstimation.mm"
        Swift_SOURCES
            "${CMAKE_CURRENT_LIST_DIR}/platform/Apple/src/Config.swift"
            "${CMAKE_CURRENT_LIST_DIR}/platform/Apple/src/Vector2f.swift"
            "${CMAKE_CURRENT_LIST_DIR}/platform/Apple/src/Vector3f.swift"
            "${CMAKE_CURRENT_LIST_DIR}/platform/Apple/src/Vector4f.swift"
            "${CMAKE_CURRENT_LIST_DIR}/platform/Apple/src/Matrix3x3f.swift"
            "${CMAKE_CURRENT_LIST_DIR}/platform/Apple/src/Matrix4x4f.swift"
            "${CMAKE_CURRENT_LIST_DIR}/platform/Apple/src/PoseEstimation.swift"
=======
            "${POSEMESH_GENERATED_OBJC_SOURCES}"
        Swift_SOURCES
            "${CMAKE_CURRENT_LIST_DIR}/platform/Apple/src/Config.swift"
            "${POSEMESH_GENERATED_SWIFT_SOURCES}"
>>>>>>> f69ab6b3
    )
    if(USE_APPLE_UMBRELLA_HEADER)
        set_apple_platform_umbrella_header(
            Posemesh
            "${CMAKE_CURRENT_LIST_DIR}/platform/Apple/include/Posemesh/Posemesh-Umbrella-Header.h"
            "${CMAKE_CURRENT_LIST_DIR}/platform/Apple/module.modulemap"
        )
    endif()
    if(USE_APPLE_BRIDGING_HEADER)
        set_apple_platform_bridging_header(Posemesh "${CMAKE_CURRENT_LIST_DIR}/platform/Apple/src/Posemesh-Bridging-Header.h")
    endif()
elseif(EMSCRIPTEN)
    add_platform_sources(
        Posemesh
        CXX_SOURCES
            "${CMAKE_CURRENT_LIST_DIR}/platform/Web/src/API.cpp"
            "${CMAKE_CURRENT_LIST_DIR}/platform/Web/src/API2.cpp"
            "${CMAKE_CURRENT_LIST_DIR}/platform/Web/src/Config.cpp"
            "${CMAKE_CURRENT_LIST_DIR}/platform/Web/src/Posemesh.cpp"
<<<<<<< HEAD
            "${CMAKE_CURRENT_LIST_DIR}/platform/Web/src/PoseEstimation.cpp"
            "${CMAKE_CURRENT_LIST_DIR}/platform/Web/src/Vector2f.cpp"
            "${CMAKE_CURRENT_LIST_DIR}/platform/Web/src/Vector3f.cpp"
            "${CMAKE_CURRENT_LIST_DIR}/platform/Web/src/Vector4f.cpp"
            "${CMAKE_CURRENT_LIST_DIR}/platform/Web/src/Matrix3x3f.cpp"
            "${CMAKE_CURRENT_LIST_DIR}/platform/Web/src/Matrix4x4f.cpp"
=======
            "${POSEMESH_GENERATED_WEB_CXX_SOURCES}"
>>>>>>> f69ab6b3
    )
endif()

target_compile_definitions(Posemesh PRIVATE POSEMESH_BUILD)

include(LinkBaseLibrary)
link_base_library(Posemesh)

include(LinkOpenCVLibrary)
link_opencv_library(Posemesh)

if(EMSCRIPTEN)
    include(ReplaceJavaScriptSymbols)
    replace_javascript_symbols(
        Posemesh_ReplacedJavaScriptSymbols
        "${CMAKE_CURRENT_BINARY_DIR}/Posemesh_ReplacedJavaScriptSymbols.js"
        Posemesh
    )
    configure_file(
        "${CMAKE_CURRENT_LIST_DIR}/platform/Web/VerifyCommitId.js.in"
        "${CMAKE_BINARY_DIR}/VerifyCommitId.js"
        @ONLY
    )
    include(MergeFiles)
    merge_files(
        Posemesh_Merged
        OUTPUT "${CMAKE_CURRENT_BINARY_DIR}/Posemesh_Merged.js"
        PREPEND_STRING "/* Copyright (c) Auki Labs Limited ${POSEMESH_COPYRIGHT_YEAR}, ${CMAKE_PROJECT_VERSION_MAJOR}.${CMAKE_PROJECT_VERSION_MINOR}.${CMAKE_PROJECT_VERSION_PATCH}, ${POSEMESH_COMMIT_ID} */"
        NEW_LINE_AFTER_PREPENDED_STRING
        INPUTS
            "${CMAKE_CURRENT_LIST_DIR}/platform/Web/_Pre.js"
            "${CMAKE_CURRENT_LIST_DIR}/platform/Web/_PosemeshBasePre.js"
            "${CMAKE_CURRENT_BINARY_DIR}/PosemeshBase_TextReplaced.js"
            "${CMAKE_CURRENT_LIST_DIR}/platform/Web/_PosemeshBasePost.js"
            Posemesh_ReplacedJavaScriptSymbols
            "${CMAKE_CURRENT_LIST_DIR}/platform/Web/API.js"
            "${CMAKE_CURRENT_LIST_DIR}/platform/Web/API2.js"
            "${CMAKE_CURRENT_LIST_DIR}/platform/Web/Config.js"
            "${CMAKE_CURRENT_LIST_DIR}/platform/Web/Posemesh.js"
<<<<<<< HEAD
            "${CMAKE_CURRENT_LIST_DIR}/platform/Web/PoseEstimation.js"
            "${CMAKE_CURRENT_LIST_DIR}/platform/Web/Vector2f.js"
            "${CMAKE_CURRENT_LIST_DIR}/platform/Web/Vector3f.js"
            "${CMAKE_CURRENT_LIST_DIR}/platform/Web/Vector4f.js"
            "${CMAKE_CURRENT_LIST_DIR}/platform/Web/Matrix3x3f.js"
            "${CMAKE_CURRENT_LIST_DIR}/platform/Web/Matrix4x4f.js"
=======
            "${POSEMESH_GENERATED_WEB_JS_SOURCES}"
>>>>>>> f69ab6b3
            "${CMAKE_BINARY_DIR}/VerifyCommitId.js"
            "${CMAKE_CURRENT_LIST_DIR}/platform/Web/_Post.js"
    )
    if(USE_BABEL_JS)
        include(TranspileMinifyJavaScript)
        transpile_minify_javascript(
            Posemesh_TranspiledMinified
            "${CMAKE_CURRENT_BINARY_DIR}/Posemesh_TranspiledMinified.js"
            "${CMAKE_CURRENT_BINARY_DIR}/Posemesh_Merged.js"
        )
        install(
            FILES
                "${CMAKE_CURRENT_BINARY_DIR}/Posemesh_TranspiledMinified.js"
            DESTINATION "${CMAKE_INSTALL_PREFIX}"
            RENAME "Posemesh.js"
        )
    else()
        install(
            FILES
                "${CMAKE_CURRENT_BINARY_DIR}/Posemesh_Merged.js"
            DESTINATION "${CMAKE_INSTALL_PREFIX}"
            RENAME "Posemesh.js"
        )
    endif()
    include(TransformTypeScriptDefinitions)
    transform_typescript_definitions(
        Posemesh_TransformedTypeScriptDefinitions
        "${CMAKE_CURRENT_BINARY_DIR}/Posemesh_TransformedTypeScriptDefinitions.d.ts"
        "${CMAKE_CURRENT_BINARY_DIR}/Posemesh.d.ts"
    )
    install(
        FILES
            "${CMAKE_CURRENT_BINARY_DIR}/Posemesh_TransformedTypeScriptDefinitions.d.ts"
        DESTINATION "${CMAKE_INSTALL_PREFIX}"
        RENAME "Posemesh.d.ts"
    )
endif()

if(CLANG_FORMAT_FOUND)
    add_clang_format_target(PosemeshCodeFormat Posemesh)
endif()<|MERGE_RESOLUTION|>--- conflicted
+++ resolved
@@ -55,54 +55,23 @@
         "${CMAKE_CURRENT_LIST_DIR}/include/Posemesh/C/API.h"
         "${CMAKE_CURRENT_LIST_DIR}/include/Posemesh/C/Config.h"
         "${CMAKE_CURRENT_LIST_DIR}/include/Posemesh/C/Posemesh.h"
-<<<<<<< HEAD
-        "${CMAKE_CURRENT_LIST_DIR}/include/Posemesh/C/Vector2f.h"
-        "${CMAKE_CURRENT_LIST_DIR}/include/Posemesh/C/Vector3f.h"
-        "${CMAKE_CURRENT_LIST_DIR}/include/Posemesh/C/Vector4f.h"
-        "${CMAKE_CURRENT_LIST_DIR}/include/Posemesh/C/Matrix3x3f.h"
-        "${CMAKE_CURRENT_LIST_DIR}/include/Posemesh/C/Matrix4x4f.h"
+        "${POSEMESH_GENERATED_C_HEADERS}"
         "${CMAKE_CURRENT_LIST_DIR}/include/Posemesh/C/PoseEstimation.h"
-=======
-        "${POSEMESH_GENERATED_C_HEADERS}"
->>>>>>> f69ab6b3
     PUBLIC_CXX_HEADERS
         "${CMAKE_CURRENT_LIST_DIR}/include/Posemesh/API.hpp"
         "${CMAKE_CURRENT_LIST_DIR}/include/Posemesh/Config.hpp"
         "${CMAKE_CURRENT_LIST_DIR}/include/Posemesh/Posemesh.hpp"
-<<<<<<< HEAD
-        "${CMAKE_CURRENT_LIST_DIR}/include/Posemesh/Vector2f.hpp"
-        "${CMAKE_CURRENT_LIST_DIR}/include/Posemesh/Vector3f.hpp"
-        "${CMAKE_CURRENT_LIST_DIR}/include/Posemesh/Vector4f.hpp"
-        "${CMAKE_CURRENT_LIST_DIR}/include/Posemesh/Matrix3x3f.hpp"
-        "${CMAKE_CURRENT_LIST_DIR}/include/Posemesh/Matrix4x4f.hpp"
+        "${POSEMESH_GENERATED_CXX_HEADERS}"
         "${CMAKE_CURRENT_LIST_DIR}/include/Posemesh/PoseEstimation.hpp"
     CXX_SOURCES
         "${CMAKE_CURRENT_LIST_DIR}/src/C/Config.cpp"
         "${CMAKE_CURRENT_LIST_DIR}/src/C/Posemesh.cpp"
-        "${CMAKE_CURRENT_LIST_DIR}/src/C/Vector2f.cpp"
-        "${CMAKE_CURRENT_LIST_DIR}/src/C/Vector3f.cpp"
-        "${CMAKE_CURRENT_LIST_DIR}/src/C/Vector4f.cpp"
-        "${CMAKE_CURRENT_LIST_DIR}/src/C/Matrix3x3f.cpp"
-        "${CMAKE_CURRENT_LIST_DIR}/src/C/Matrix4x4f.cpp"
+        "${POSEMESH_GENERATED_C_SOURCES}"
         "${CMAKE_CURRENT_LIST_DIR}/src/C/PoseEstimation.cpp"
         "${CMAKE_CURRENT_LIST_DIR}/src/Config.cpp"
         "${CMAKE_CURRENT_LIST_DIR}/src/Posemesh.cpp"
-        "${CMAKE_CURRENT_LIST_DIR}/src/Vector2f.gen.cpp"
-        "${CMAKE_CURRENT_LIST_DIR}/src/Vector3f.gen.cpp"
-        "${CMAKE_CURRENT_LIST_DIR}/src/Vector4f.gen.cpp"
-        "${CMAKE_CURRENT_LIST_DIR}/src/Matrix3x3f.gen.cpp"
-        "${CMAKE_CURRENT_LIST_DIR}/src/Matrix4x4f.gen.cpp"
+        "${POSEMESH_GENERATED_CXX_SOURCES}"
         "${CMAKE_CURRENT_LIST_DIR}/src/PoseEstimation.cpp"
-=======
-        "${POSEMESH_GENERATED_CXX_HEADERS}"
-    CXX_SOURCES
-        "${CMAKE_CURRENT_LIST_DIR}/src/C/Config.cpp"
-        "${CMAKE_CURRENT_LIST_DIR}/src/C/Posemesh.cpp"
-        "${POSEMESH_GENERATED_C_SOURCES}"
-        "${CMAKE_CURRENT_LIST_DIR}/src/Config.cpp"
-        "${CMAKE_CURRENT_LIST_DIR}/src/Posemesh.cpp"
-        "${POSEMESH_GENERATED_CXX_SOURCES}"
->>>>>>> f69ab6b3
     ${ADD_PLATFORM_LIBRARY_EXTRA_FLAGS}
 )
 
@@ -122,43 +91,20 @@
             "${CMAKE_CURRENT_LIST_DIR}/platform/Apple/include/Posemesh/API.h"
             "${CMAKE_CURRENT_LIST_DIR}/platform/Apple/include/Posemesh/Config.h"
             "${CMAKE_CURRENT_LIST_DIR}/platform/Apple/include/Posemesh/Posemesh.h"
-<<<<<<< HEAD
-            "${CMAKE_CURRENT_LIST_DIR}/platform/Apple/include/Posemesh/Vector2f.h"
-            "${CMAKE_CURRENT_LIST_DIR}/platform/Apple/include/Posemesh/Vector3f.h"
-            "${CMAKE_CURRENT_LIST_DIR}/platform/Apple/include/Posemesh/Vector4f.h"
-            "${CMAKE_CURRENT_LIST_DIR}/platform/Apple/include/Posemesh/Matrix3x3f.h"
-            "${CMAKE_CURRENT_LIST_DIR}/platform/Apple/include/Posemesh/Matrix4x4f.h"
+            "${POSEMESH_GENERATED_OBJC_HEADERS}"
             "${CMAKE_CURRENT_LIST_DIR}/platform/Apple/include/Posemesh/PoseEstimation.h"
-=======
-            "${POSEMESH_GENERATED_OBJC_HEADERS}"
->>>>>>> f69ab6b3
         CXX_HEADERS
             "${CMAKE_CURRENT_LIST_DIR}/platform/Apple/src/Util.hpp"
         OBJCXX_SOURCES
             "${CMAKE_CURRENT_LIST_DIR}/platform/Apple/src/Config.mm"
             "${CMAKE_CURRENT_LIST_DIR}/platform/Apple/src/Posemesh.mm"
             "${CMAKE_CURRENT_LIST_DIR}/platform/Apple/src/Util.mm"
-<<<<<<< HEAD
-            "${CMAKE_CURRENT_LIST_DIR}/platform/Apple/src/Vector2f.mm"
-            "${CMAKE_CURRENT_LIST_DIR}/platform/Apple/src/Vector3f.mm"
-            "${CMAKE_CURRENT_LIST_DIR}/platform/Apple/src/Vector4f.mm"
-            "${CMAKE_CURRENT_LIST_DIR}/platform/Apple/src/Matrix3x3f.mm"
-            "${CMAKE_CURRENT_LIST_DIR}/platform/Apple/src/Matrix4x4f.mm"
+            "${POSEMESH_GENERATED_OBJC_SOURCES}"
             "${CMAKE_CURRENT_LIST_DIR}/platform/Apple/src/PoseEstimation.mm"
         Swift_SOURCES
             "${CMAKE_CURRENT_LIST_DIR}/platform/Apple/src/Config.swift"
-            "${CMAKE_CURRENT_LIST_DIR}/platform/Apple/src/Vector2f.swift"
-            "${CMAKE_CURRENT_LIST_DIR}/platform/Apple/src/Vector3f.swift"
-            "${CMAKE_CURRENT_LIST_DIR}/platform/Apple/src/Vector4f.swift"
-            "${CMAKE_CURRENT_LIST_DIR}/platform/Apple/src/Matrix3x3f.swift"
-            "${CMAKE_CURRENT_LIST_DIR}/platform/Apple/src/Matrix4x4f.swift"
+            "${POSEMESH_GENERATED_SWIFT_SOURCES}"
             "${CMAKE_CURRENT_LIST_DIR}/platform/Apple/src/PoseEstimation.swift"
-=======
-            "${POSEMESH_GENERATED_OBJC_SOURCES}"
-        Swift_SOURCES
-            "${CMAKE_CURRENT_LIST_DIR}/platform/Apple/src/Config.swift"
-            "${POSEMESH_GENERATED_SWIFT_SOURCES}"
->>>>>>> f69ab6b3
     )
     if(USE_APPLE_UMBRELLA_HEADER)
         set_apple_platform_umbrella_header(
@@ -178,16 +124,7 @@
             "${CMAKE_CURRENT_LIST_DIR}/platform/Web/src/API2.cpp"
             "${CMAKE_CURRENT_LIST_DIR}/platform/Web/src/Config.cpp"
             "${CMAKE_CURRENT_LIST_DIR}/platform/Web/src/Posemesh.cpp"
-<<<<<<< HEAD
-            "${CMAKE_CURRENT_LIST_DIR}/platform/Web/src/PoseEstimation.cpp"
-            "${CMAKE_CURRENT_LIST_DIR}/platform/Web/src/Vector2f.cpp"
-            "${CMAKE_CURRENT_LIST_DIR}/platform/Web/src/Vector3f.cpp"
-            "${CMAKE_CURRENT_LIST_DIR}/platform/Web/src/Vector4f.cpp"
-            "${CMAKE_CURRENT_LIST_DIR}/platform/Web/src/Matrix3x3f.cpp"
-            "${CMAKE_CURRENT_LIST_DIR}/platform/Web/src/Matrix4x4f.cpp"
-=======
             "${POSEMESH_GENERATED_WEB_CXX_SOURCES}"
->>>>>>> f69ab6b3
     )
 endif()
 
@@ -227,16 +164,7 @@
             "${CMAKE_CURRENT_LIST_DIR}/platform/Web/API2.js"
             "${CMAKE_CURRENT_LIST_DIR}/platform/Web/Config.js"
             "${CMAKE_CURRENT_LIST_DIR}/platform/Web/Posemesh.js"
-<<<<<<< HEAD
-            "${CMAKE_CURRENT_LIST_DIR}/platform/Web/PoseEstimation.js"
-            "${CMAKE_CURRENT_LIST_DIR}/platform/Web/Vector2f.js"
-            "${CMAKE_CURRENT_LIST_DIR}/platform/Web/Vector3f.js"
-            "${CMAKE_CURRENT_LIST_DIR}/platform/Web/Vector4f.js"
-            "${CMAKE_CURRENT_LIST_DIR}/platform/Web/Matrix3x3f.js"
-            "${CMAKE_CURRENT_LIST_DIR}/platform/Web/Matrix4x4f.js"
-=======
             "${POSEMESH_GENERATED_WEB_JS_SOURCES}"
->>>>>>> f69ab6b3
             "${CMAKE_BINARY_DIR}/VerifyCommitId.js"
             "${CMAKE_CURRENT_LIST_DIR}/platform/Web/_Post.js"
     )
