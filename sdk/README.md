--- conflicted
+++ resolved
@@ -73,7 +73,8 @@
 git clone https://github.com/emscripten-core/emsdk.git
 ./emsdk/emsdk install 3.1.69
 ./emsdk/emsdk activate 3.1.69
-# Refer to the 'Next steps' instructions from the activate command to add Emscripten to the environment variables, or run:
+# Refer to the 'Next steps' instructions from the activate command to add Emscripten to the environment variables,
+# or run:
 # source emsdk/emsdk_env.sh
 ```
 
@@ -88,26 +89,17 @@
 ./core/scripts/Build-Library.ps1 macOS ARM64 Debug base
 ```
 
-3. Build domain library (example debug build for ARM64 macOS, [details about building for different platforms & architectures here](https://github.com/aukilabs/posemesh/tree/main/core#building)):
-```sh
-./core/scripts/Build-Library.ps1 macOS ARM64 Debug domain
-```
-
-4. Build OpenCV
+3. Build OpenCV
 ```sh
 ./third-party/scripts/Build-OpenCV-Library.ps1 macOS ARM64 Debug
 ```
 
-<<<<<<< HEAD
-5. Build SDK library (example debug build for macOS, same supported platforms & architectures as the networking library from step 2):
-=======
 4. Build SDK library (example debug build for macOS, same supported platforms & architectures as the base library from step 2):
->>>>>>> f69ab6b3
 ```sh
 ./sdk/scripts/Build-Library.ps1 macOS ARM64 Debug
 ```
 
-6. Build output can be found int `./sdk/out-macOS-ARM64-Debug/` (the general case is `./sdk/out-[platform]-[architecture]-[Debug|Release]/`)
+5. Build output can be found int `./sdk/build-macOS-ARM64-Debug/` (the general case is `./sdk/build-[platform]-[architecture]-[Debug|Release]/`)
 
 # Apple entitlements
 
