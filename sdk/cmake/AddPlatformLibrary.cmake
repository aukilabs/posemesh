function(ADD_PLATFORM_LIBRARY NAME)
    list(
        APPEND OPTION_KEYWORDS
            SKIP_INSTALL_JS
            SKIP_INSTALL_TSD
            SKIP_INSTALL_WASM
    )
    list(
        APPEND SINGLE_VALUE_KEYWORDS
            PUBLIC_HEADER_DIR
    )
    list(
        APPEND MULTI_VALUE_KEYWORDS
            PUBLIC_C_HEADERS
            PUBLIC_CXX_HEADERS
            PUBLIC_OBJC_HEADERS
            PUBLIC_OBJCXX_HEADERS
            C_HEADERS
            CXX_HEADERS
            OBJC_HEADERS
            OBJCXX_HEADERS
            C_SOURCES
            CXX_SOURCES
            OBJC_SOURCES
            OBJCXX_SOURCES
            Swift_SOURCES
    )
    cmake_parse_arguments(ARG "${OPTION_KEYWORDS}" "${SINGLE_VALUE_KEYWORDS}" "${MULTI_VALUE_KEYWORDS}" ${ARGN})
    if(DEFINED ARG_UNPARSED_ARGUMENTS)
        list(GET ARG_UNPARSED_ARGUMENTS 0 FIRST_UNKNOWN_KEYWORD)
        message(FATAL_ERROR "Unknown '${FIRST_UNKNOWN_KEYWORD}' keyword.")
    endif()

    if(NOT "${NAME}" MATCHES "^[a-zA-Z0-9_.+-]+$")
        message(FATAL_ERROR "Target name '${NAME}' is invalid.")
    endif()
    if(TARGET ${NAME})
        message(FATAL_ERROR "Target '${NAME}' already exists.")
    endif()

    if(NOT EMSCRIPTEN AND (ARG_SKIP_INSTALL_JS OR ARG_SKIP_INSTALL_TSD OR ARG_SKIP_INSTALL_WASM))
        message(FATAL_ERROR "Option keywords 'SKIP_INSTALL_JS', 'SKIP_INSTALL_TSD' and 'SKIP_INSTALL_WASM' are only available for web libraries.")
    endif()

    list(APPEND PUBLIC_HEADERS)
    list(APPEND C_SOURCES)
    list(APPEND CXX_SOURCES)
    list(APPEND OBJC_SOURCES)
    list(APPEND OBJCXX_SOURCES)
    list(APPEND Swift_SOURCES)
    list(APPEND SOURCES)

    foreach(LANGUAGE C CXX OBJC OBJCXX Swift)
        if(DEFINED ARG_PUBLIC_${LANGUAGE}_HEADERS)
            if(NOT APPLE AND "${LANGUAGE}" MATCHES "^(OBJC|OBJCXX)$")
                message(FATAL_ERROR "Language '${LANGUAGE}' is exclusive to Apple platforms.")
            endif()
            foreach(SOURCE ${ARG_PUBLIC_${LANGUAGE}_HEADERS})
                file(REAL_PATH "${SOURCE}" SOURCE_ABSOLUTE BASE_DIRECTORY "${CMAKE_CURRENT_SOURCE_DIR}")
                if(NOT EXISTS "${SOURCE_ABSOLUTE}")
                    message(FATAL_ERROR "File '${SOURCE_ABSOLUTE}' does not exist.")
                endif()
                if(IS_DIRECTORY "${SOURCE_ABSOLUTE}")
                    message(FATAL_ERROR "File '${SOURCE_ABSOLUTE}' is a directory.")
                endif()
                if("${SOURCE_ABSOLUTE}" IN_LIST SOURCES)
                    message(FATAL_ERROR "File '${SOURCE_ABSOLUTE}' was specified multiple times.")
                endif()
                list(APPEND PUBLIC_HEADERS "${SOURCE_ABSOLUTE}")
                list(APPEND SOURCES "${SOURCE_ABSOLUTE}")
                list(APPEND ${LANGUAGE}_SOURCES "${SOURCE_ABSOLUTE}")
            endforeach()
        endif()

        if(DEFINED ARG_${LANGUAGE}_HEADERS)
            if(NOT APPLE AND "${LANGUAGE}" MATCHES "^(OBJC|OBJCXX)$")
                message(FATAL_ERROR "Language '${LANGUAGE}' is exclusive to Apple platforms.")
            endif()
            foreach(SOURCE ${ARG_${LANGUAGE}_HEADERS})
                file(REAL_PATH "${SOURCE}" SOURCE_ABSOLUTE BASE_DIRECTORY "${CMAKE_CURRENT_SOURCE_DIR}")
                if(NOT EXISTS "${SOURCE_ABSOLUTE}")
                    message(FATAL_ERROR "File '${SOURCE_ABSOLUTE}' does not exist.")
                endif()
                if(IS_DIRECTORY "${SOURCE_ABSOLUTE}")
                    message(FATAL_ERROR "File '${SOURCE_ABSOLUTE}' is a directory.")
                endif()
                if("${SOURCE_ABSOLUTE}" IN_LIST SOURCES)
                    message(FATAL_ERROR "File '${SOURCE_ABSOLUTE}' was specified multiple times.")
                endif()
                list(APPEND SOURCES "${SOURCE_ABSOLUTE}")
                list(APPEND ${LANGUAGE}_SOURCES "${SOURCE_ABSOLUTE}")
            endforeach()
        endif()

        if(DEFINED ARG_${LANGUAGE}_SOURCES)
            if(NOT APPLE AND "${LANGUAGE}" MATCHES "^(OBJC|OBJCXX|Swift)$")
                message(FATAL_ERROR "Language '${LANGUAGE}' is exclusive to Apple platforms.")
            endif()
            foreach(SOURCE ${ARG_${LANGUAGE}_SOURCES})
                file(REAL_PATH "${SOURCE}" SOURCE_ABSOLUTE BASE_DIRECTORY "${CMAKE_CURRENT_SOURCE_DIR}")
                if(NOT EXISTS "${SOURCE_ABSOLUTE}")
                    message(FATAL_ERROR "File '${SOURCE_ABSOLUTE}' does not exist.")
                endif()
                if(IS_DIRECTORY "${SOURCE_ABSOLUTE}")
                    message(FATAL_ERROR "File '${SOURCE_ABSOLUTE}' is a directory.")
                endif()
                if("${SOURCE_ABSOLUTE}" IN_LIST SOURCES)
                    message(FATAL_ERROR "File '${SOURCE_ABSOLUTE}' was specified multiple times.")
                endif()
                list(APPEND SOURCES "${SOURCE_ABSOLUTE}")
                list(APPEND ${LANGUAGE}_SOURCES "${SOURCE_ABSOLUTE}")
            endforeach()
        endif()
    endforeach()

    if(NOT SOURCES)
        message(FATAL_ERROR "No source files specified.")
    endif()
    if(EMSCRIPTEN)
        add_executable(${NAME} ${SOURCES})
        target_link_libraries(
            ${NAME}
            PRIVATE
                embind
        )
        target_link_options(
            ${NAME}
            PRIVATE
                "SHELL:--emit-tsd ${NAME}.d.ts"
                "SHELL:-s ENVIRONMENT=web,node"
                "SHELL:-s EXPORT_ES6=0"
                "SHELL:-s EXPORT_NAME=__internal${NAME}"
                "SHELL:-s MODULARIZE=1"
                "SHELL:-s USE_ZLIB=1"
<<<<<<< HEAD
=======
                "SHELL:-s WASM_BIGINT=1"
>>>>>>> af5ca982
        )
    else()
        add_library(${NAME} SHARED ${SOURCES})
    endif()

    if(DEFINED ARG_PUBLIC_HEADER_DIR)
        file(REAL_PATH "${ARG_PUBLIC_HEADER_DIR}" PUBLIC_HEADER_DIR_ABSOLUTE BASE_DIRECTORY "${CMAKE_CURRENT_SOURCE_DIR}")
        if(NOT EXISTS "${PUBLIC_HEADER_DIR_ABSOLUTE}")
            message(FATAL_ERROR "Directory '${PUBLIC_HEADER_DIR_ABSOLUTE}' does not exist.")
        endif()
        if(NOT IS_DIRECTORY "${PUBLIC_HEADER_DIR_ABSOLUTE}")
            message(FATAL_ERROR "Directory '${PUBLIC_HEADER_DIR_ABSOLUTE}' is a file.")
        endif()
        foreach(PUBLIC_HEADER ${PUBLIC_HEADERS})
            if(NOT "${PUBLIC_HEADER}" MATCHES "^${PUBLIC_HEADER_DIR_ABSOLUTE}(/|\\|$)")
                message(FATAL_ERROR "Public header '${PUBLIC_HEADER}' is located outside of the specified '${PUBLIC_HEADER_DIR_ABSOLUTE}' public header directory.")
            endif()
        endforeach()
        if(APPLE)
            target_include_directories(
                ${NAME}
                PRIVATE
                    "${PUBLIC_HEADER_DIR_ABSOLUTE}"
            )
        else()
            target_include_directories(
                ${NAME}
                PUBLIC
                    "${PUBLIC_HEADER_DIR_ABSOLUTE}"
            )
        endif()
    elseif(PUBLIC_HEADERS)
        message(FATAL_ERROR "Public header directory must be specified using 'PUBLIC_HEADER_DIR' when using public headers.")
    endif()

    foreach(LANGUAGE C CXX OBJC OBJCXX Swift)
        if(${LANGUAGE}_SOURCES)
            set_source_files_properties(
                ${LANGUAGE}_SOURCES
                TARGET_DIRECTORY ${NAME}
                PROPERTIES
                    LANGUAGE ${LANGUAGE}
            )
        endif()
    endforeach()

    set_target_properties(
        ${NAME}
        PROPERTIES
            C_STANDARD 14
            C_STANDARD_REQUIRED ON
            CXX_STANDARD 14
            CXX_STANDARD_REQUIRED ON
    )
    if(APPLE)
        set_target_properties(
            ${NAME}
            PROPERTIES
                FRAMEWORK ON
                OBJC_STANDARD 14
                OBJC_STANDARD_REQUIRED ON
                OBJCXX_STANDARD 14
                OBJCXX_STANDARD_REQUIRED ON
                XCODE_ATTRIBUTE_BUILD_LIBRARY_FOR_DISTRIBUTION YES
        )
        install(
            TARGETS
                ${NAME}
            FRAMEWORK
                DESTINATION "${CMAKE_INSTALL_PREFIX}"
        )
        foreach(PUBLIC_HEADER ${PUBLIC_HEADERS})
            set(PUBLIC_HEADER_DIR_APPLE "${PUBLIC_HEADER_DIR_ABSOLUTE}/${NAME}")
            if(NOT EXISTS "${PUBLIC_HEADER_DIR_APPLE}")
                message(FATAL_ERROR "Directory '${PUBLIC_HEADER_DIR_APPLE}' does not exist.")
            endif()
            if(NOT IS_DIRECTORY "${PUBLIC_HEADER_DIR_APPLE}")
                message(FATAL_ERROR "Directory '${PUBLIC_HEADER_DIR_APPLE}' is a file.")
            endif()
            file(RELATIVE_PATH PUBLIC_HEADER_RELATIVE "${PUBLIC_HEADER_DIR_APPLE}" "${PUBLIC_HEADER}")
            get_filename_component(PUBLIC_HEADER_PREFIX "${PUBLIC_HEADER_RELATIVE}" DIRECTORY)
            set_source_files_properties(
                "${PUBLIC_HEADER}"
                TARGET_DIRECTORY ${NAME}
                PROPERTIES
                    MACOSX_PACKAGE_LOCATION "Headers/${PUBLIC_HEADER_PREFIX}"
            )
        endforeach()
    elseif(EMSCRIPTEN)
        if(NOT ARG_SKIP_INSTALL_JS)
            install(
                TARGETS
                    ${NAME}
                RUNTIME
                    DESTINATION "${CMAKE_INSTALL_PREFIX}"
            )
        endif()
        if(NOT ARG_SKIP_INSTALL_TSD)
            install(
                FILES
                    "$<PATH:REMOVE_EXTENSION,LAST_ONLY,$<TARGET_FILE:${NAME}>>.d.ts"
                DESTINATION "${CMAKE_INSTALL_PREFIX}"
            )
        endif()
        if(NOT ARG_SKIP_INSTALL_WASM)
            install(
                FILES
                    "$<PATH:REMOVE_EXTENSION,LAST_ONLY,$<TARGET_FILE:${NAME}>>.wasm"
                DESTINATION "${CMAKE_INSTALL_PREFIX}"
            )
        endif()
    else()
        # TODO: install lib and public headers
    endif()
endfunction()<|MERGE_RESOLUTION|>--- conflicted
+++ resolved
@@ -132,10 +132,7 @@
                 "SHELL:-s EXPORT_NAME=__internal${NAME}"
                 "SHELL:-s MODULARIZE=1"
                 "SHELL:-s USE_ZLIB=1"
-<<<<<<< HEAD
-=======
                 "SHELL:-s WASM_BIGINT=1"
->>>>>>> af5ca982
         )
     else()
         add_library(${NAME} SHARED ${SOURCES})
