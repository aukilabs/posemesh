--- conflicted
+++ resolved
@@ -90,11 +90,7 @@
 
         if(APPLE)
             target_link_libraries(${NAME} PRIVATE "-framework Accelerate")
-<<<<<<< HEAD
-            if(PLATFORM MATCHES "MAC")
-=======
             if(PLATFORM MATCHES "^(MAC|MAC_ARM64|MAC_CATALYST|MAC_CATALYST_ARM64)$")
->>>>>>> af5ca982
                 target_link_libraries(${NAME} PRIVATE "-framework OpenCL")
             endif()
         endif()
