#include <Posemesh/PoseEstimation.hpp>
#include <Posemesh/PoseFactory.hpp>
#include <Posemesh/PoseTools.hpp>
#include <iostream>
#include <opencv2/calib3d.hpp>
#include <opencv2/opencv.hpp>

namespace psm {

cv::SolvePnPMethod toCVSolvePnPMethod(psm::SolvePnpMethod format)
{
    switch (format) {
    case SolvePnpMethod::SolvePnpIterative:
        return cv::SOLVEPNP_ITERATIVE;
    case SolvePnpMethod::SolvePnpEpnp:
        return cv::SOLVEPNP_EPNP;
    case SolvePnpMethod::SolvePnpP3p:
        return cv::SOLVEPNP_P3P;
    case SolvePnpMethod::SolvePnpDls:
        return cv::SOLVEPNP_DLS;
    case SolvePnpMethod::SolvePnpUpnp:
        return cv::SOLVEPNP_UPNP;
    case SolvePnpMethod::SolvePnpAp3p:
        return cv::SOLVEPNP_AP3P;
    case SolvePnpMethod::SolvePnpIppe:
        return cv::SOLVEPNP_IPPE;
    case SolvePnpMethod::SolvePnpIppeSquare:
        return cv::SOLVEPNP_IPPE_SQUARE;
    case SolvePnpMethod::SolvePnpSqpnp:
        return cv::SOLVEPNP_SQPNP;

    default:
        throw std::invalid_argument("Invalid SolvePnpMethod");
    }
}

Pose PoseEstimation::solvePnP(
    const std::vector<Landmark>& landmarks,
    const std::vector<LandmarkObservation>& landmarkObservations,
    const Matrix3x3& cameraMatrix,
    SolvePnpMethod method)
{
    std::vector<cv::Point3f> cvObjectPoints(landmarks.size());
    for (int i = 0; i < landmarks.size(); ++i) {
        auto landmarkPosition = landmarks[i].getPosition();
        cvObjectPoints[i] = cv::Point3f(landmarkPosition.getX(), landmarkPosition.getY(), landmarkPosition.getZ());
    }

    std::vector<cv::Point2f> cvImagePoints(landmarkObservations.size());
    for (int i = 0; i < landmarkObservations.size(); ++i) {
        auto landmarkObservationPosition = landmarkObservations[i].getPosition();
        cvImagePoints[i] = cv::Point2f(landmarkObservationPosition.getX(), landmarkObservationPosition.getY());
    }

    // OpenCV uses row major order, OpenGL uses column major order.
    // To address this we need to transpose the matrix (swap rows and columns).
    cv::Mat cvCameraMatrix = cv::Mat::zeros(3, 3, CV_32F);
    cvCameraMatrix.at<float>(0, 0) = cameraMatrix.getM00();
    cvCameraMatrix.at<float>(0, 1) = cameraMatrix.getM10();
    cvCameraMatrix.at<float>(0, 2) = cameraMatrix.getM20();
    cvCameraMatrix.at<float>(1, 0) = cameraMatrix.getM01();
    cvCameraMatrix.at<float>(1, 1) = cameraMatrix.getM11();
    cvCameraMatrix.at<float>(1, 2) = cameraMatrix.getM21();
    cvCameraMatrix.at<float>(2, 0) = cameraMatrix.getM02();
    cvCameraMatrix.at<float>(2, 1) = cameraMatrix.getM12();
    cvCameraMatrix.at<float>(2, 2) = cameraMatrix.getM22();

    cv::Mat distCoeffs = cv::Mat::zeros(4, 1, CV_32F);
    cv::Mat rvec = cv::Mat::zeros(3, 1, CV_32F);
    cv::Mat tvec = cv::Mat::zeros(3, 1, CV_32F);

    try {
        cv::solvePnP(cvObjectPoints,
            cvImagePoints,
            cvCameraMatrix,
            distCoeffs,
            rvec,
            tvec,
            false,
            toCVSolvePnPMethod(method));
    } catch (const cv::Exception& e) {
        std::cerr << "PoseEstimation::solvePnP(): An OpenCV exception occurred: " << e.what() << std::endl;
        return Pose();
    }

    Vector3 p;
    p.setX(tvec.at<float>(0));
    p.setY(tvec.at<float>(1));
    p.setZ(tvec.at<float>(2));

    cv::Mat rm = cv::Mat::zeros(3, 3, CV_32F);
    cv::Rodrigues(rvec, rm);
    // OpenCV uses row major order, OpenGL uses column major order.
    // To address this we need to transpose the matrix (swap rows and columns).
    Matrix3x3 r;
    r.setM00(rm.at<float>(0, 0));
    r.setM10(rm.at<float>(0, 1));
    r.setM20(rm.at<float>(0, 2));
    r.setM01(rm.at<float>(1, 0));
    r.setM11(rm.at<float>(1, 1));
    r.setM21(rm.at<float>(1, 2));
    r.setM02(rm.at<float>(2, 0));
    r.setM12(rm.at<float>(2, 1));
    r.setM22(rm.at<float>(2, 2));

    return PoseTools::fromOpenCVToOpenGL(PoseFactory::create(p, r));
}
<<<<<<< HEAD

Pose PoseEstimation::solvePnPCameraPose(
    const std::vector<Landmark>& landmarks,
    const std::vector<LandmarkObservation>& landmarkObservations,
    const Matrix3x3& cameraMatrix,
    SolvePnpMethod method)
{
    Pose poseInOpenGL = solvePnP(landmarks, landmarkObservations, cameraMatrix, method);
    return PoseTools::invertPose(poseInOpenGL);
}

=======
>>>>>>> 20d97d6d
}<|MERGE_RESOLUTION|>--- conflicted
+++ resolved
@@ -105,7 +105,6 @@
 
     return PoseTools::fromOpenCVToOpenGL(PoseFactory::create(p, r));
 }
-<<<<<<< HEAD
 
 Pose PoseEstimation::solvePnPCameraPose(
     const std::vector<Landmark>& landmarks,
@@ -116,7 +115,4 @@
     Pose poseInOpenGL = solvePnP(landmarks, landmarkObservations, cameraMatrix, method);
     return PoseTools::invertPose(poseInOpenGL);
 }
-
-=======
->>>>>>> 20d97d6d
 }