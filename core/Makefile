# Makefile to build, test domain
# make build-domain - build domain packages with all dependencies

OS ?= "macOS"
ARCH ?= "ARM64"
CONFIG ?= "Release"

.PHONY: build-domain build-domain-wasm unit-tests build-domain-http-wasm publish-domain-http publish-utils

build-domain:
ifeq ($(ARCH),WASM)
	$(MAKE) build-domain-wasm
else
	./scripts/Build-Library.ps1 $(OS) $(ARCH) $(CONFIG) posemesh-domain -InstallNecessaryRustToolchainsAndTargets
endif

build-domain-wasm:
	wasm-pack build --target bundler --release domain
	sed -i '' 's/"name": "posemesh-domain"/"name": "@aukilabs\/posemesh-domain"/' domain/pkg/package.json

build-domain-http-wasm:
	@rm -rf domain-http/pkg
	@CRATE_NAME=posemesh-domain-http CRATE_DIR=domain-http ./build-wasm.sh

unit-tests: ci-compute-node
	@make build-domain-http-wasm
	@cd domain-http/js-tests && npm install && npx playwright install chromium && npm run test:all
	@cargo test --release --all-features -- --test-threads=1

<<<<<<< HEAD
fmt-compute-node:
	cargo fmt -p posemesh-compute-node-runner-api -p posemesh-compute-node -- --check

clippy-compute-node:
	cargo clippy -p posemesh-compute-node-runner-api -p posemesh-compute-node --all-targets -- -D warnings

test-compute-node:
	cargo test -p posemesh-compute-node-runner-api
	cargo test -p posemesh-compute-node

ci-compute-node: fmt-compute-node clippy-compute-node test-compute-node
=======
publish-domain-http:
	@VERSION=`grep '^version =' domain-http/Cargo.toml | head -n 1 | sed -E 's/version = "(.*)"/\1/'`; \
	echo "posemesh-domain-http version: $$VERSION, will be published to npm and cargo"; \
	IS_UNSTABLE=`echo "$$VERSION" | grep -E '.*-rc|.*-beta|.*-alpha'` ; \
	if [ -z "$$IS_UNSTABLE" ]; then \
		if ! grep -q "## v$${VERSION}" domain-http/CHANGELOG.md; then \
			echo "ERROR: No changelog for v$${VERSION} found in domain-http/CHANGELOG.md"; \
			exit 1; \
		fi; \
		if [ -z "$$CI" ]; then \
			echo "Stable releases should only be published by CI. Aborting."; \
			exit 1; \
		fi; \
	fi; \
	if npm view posemesh-domain-http@$$VERSION > /dev/null 2>&1; then \
		echo "ERROR: Version $$VERSION is already published on npm."; \
		exit 1; \
	fi; \
	if [ -z "$$CI" ]; then \
		if make unit-tests; then \
			read -p "Continue with publish v$$VERSION? [y/N]: " CONFIRM; \
			if [ "$$CONFIRM" != "y" ] && [ "$$CONFIRM" != "Y" ]; then \
				echo "Publish cancelled."; \
				exit 1; \
			fi; \
		else \
			echo "Unit tests failed. Aborting publish."; \
			exit 1; \
		fi; \
	fi
	@cargo publish -p posemesh-domain-http
	@cd domain-http/pkg && \
	if [ -z "$$IS_UNSTABLE" ]; then \
		npm publish --tag "v$$VERSION"; \
	else \
		npm publish; \
	fi

publish-utils:
	@VERSION=`grep '^version =' utils/Cargo.toml | head -n 1 | sed -E 's/version = "(.*)"/\1/'`; \
	if [ -z "$$CI" ]; then \
		read -p "Continue with publish? [y/N]: " CONFIRM; \
		if [ "$$CONFIRM" != "y" ] && [ "$$CONFIRM" != "Y" ]; then \
			echo "Publish cancelled."; \
			exit 1; \
		fi; \
	fi
	@cargo publish -p posemesh-utils
>>>>>>> 49e35e7f
<|MERGE_RESOLUTION|>--- conflicted
+++ resolved
@@ -27,7 +27,6 @@
 	@cd domain-http/js-tests && npm install && npx playwright install chromium && npm run test:all
 	@cargo test --release --all-features -- --test-threads=1
 
-<<<<<<< HEAD
 fmt-compute-node:
 	cargo fmt -p posemesh-compute-node-runner-api -p posemesh-compute-node -- --check
 
@@ -39,7 +38,7 @@
 	cargo test -p posemesh-compute-node
 
 ci-compute-node: fmt-compute-node clippy-compute-node test-compute-node
-=======
+
 publish-domain-http:
 	@VERSION=`grep '^version =' domain-http/Cargo.toml | head -n 1 | sed -E 's/version = "(.*)"/\1/'`; \
 	echo "posemesh-domain-http version: $$VERSION, will be published to npm and cargo"; \
@@ -87,5 +86,4 @@
 			exit 1; \
 		fi; \
 	fi
-	@cargo publish -p posemesh-utils
->>>>>>> 49e35e7f
+	@cargo publish -p posemesh-utils