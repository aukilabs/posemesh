[package]
name = "posemesh-domain-http"
<<<<<<< HEAD
version = "1.3.1"
=======
version = "1.4.0"
>>>>>>> 49e35e7f
edition = "2024"
repository = "https://github.com/aukilabs/posemesh/tree/main/core"
description = "HTTP client library for interacting with AukiLabs domain data services, supporting both native and WebAssembly targets."
license = "MIT"
rust-version = "1.89.0"

[dependencies]
base64 = {workspace = true}
serde_json = {workspace = true}
serde = { workspace = true, features = ["derive"] }
futures = { workspace = true }
tracing = { workspace = true }
reqwest = { workspace = true }
posemesh-utils = { workspace = true }
bytes = "1.10.1"
thiserror.workspace = true

[target.'cfg(not(target_family="wasm"))'.dependencies]
tokio = { workspace = true, features = ["full"] }

[target.'cfg(target_family="wasm")'.dependencies]
tracing-wasm.workspace = true
wasm-bindgen.workspace = true
wasm-bindgen-futures.workspace = true
serde-wasm-bindgen.workspace = true
console_error_panic_hook = { workspace = true }
wasm-streams = "0.4.2"

[dev-dependencies]
dotenvy = "0.15.7"
tokio-stream = "0.1.17"
wasm-bindgen-test.workspace = true
uuid.workspace = true

[lib]
crate-type = ["cdylib", "rlib"]

[profile.release]
strip = true

[package.metadata.wasm-pack.profile.release]
wasm-opt = false # disable it for using serde-wasm-bindgen<|MERGE_RESOLUTION|>--- conflicted
+++ resolved
@@ -1,10 +1,6 @@
 [package]
 name = "posemesh-domain-http"
-<<<<<<< HEAD
-version = "1.3.1"
-=======
 version = "1.4.0"
->>>>>>> 49e35e7f
 edition = "2024"
 repository = "https://github.com/aukilabs/posemesh/tree/main/core"
 description = "HTTP client library for interacting with AukiLabs domain data services, supporting both native and WebAssembly targets."
