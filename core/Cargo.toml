[workspace]
members = [
    "networking",
    "domain",
    "runtime",
    "examples/client",
    "base",
    "examples/relay",
    "examples/test-concurrent",
    "utils",
    "domain-http",
    "node-registration",
    "compute-node-runner-api",
    "compute-node",
]
resolver = "2"

[workspace.package]
rust-version = "1.89.0"

[workspace.dependencies]
libp2p = { git = "https://github.com/aukilabs/rust-libp2p.git", branch = "fix/gossipsub-wasm" }
libp2p-stream = { git = "https://github.com/aukilabs/rust-libp2p.git", branch = "fix/gossipsub-wasm" }
libp2p-webrtc = { git = "https://github.com/aukilabs/rust-libp2p.git", branch = "fix/gossipsub-wasm" }
libp2p-webrtc-websys = { git = "https://github.com/aukilabs/rust-libp2p.git", branch = "fix/gossipsub-wasm" }
libp2p-websocket = { git = "https://github.com/aukilabs/rust-libp2p.git", branch = "fix/gossipsub-wasm" }
libp2p-websocket-websys = { git = "https://github.com/aukilabs/rust-libp2p.git", branch = "fix/gossipsub-wasm" }
futures = "0.3.30"
serde = { version = "1.0.210", features = ["derive"] }
serde_json = "1.0.128"
tracing = "0.1.40"
tokio = "1.44.2"
tokio-util = { version = "0.7.12", features = ["rt"] }
tracing-wasm = "0.2.1"
wasm-bindgen = "0.2.90"
wasm-bindgen-futures = "0.4.42"
serde-wasm-bindgen = "0.6.5"
gloo-timers = "0.3.0"
quick-protobuf = "0.8.1"
quick-protobuf-codec = "0.3.1"
console_error_panic_hook = "0.1.7"
posemesh-networking = { path = "networking" }
posemesh-runtime = { path = "runtime" }
posemesh-domain = { path = "domain" }
posemesh-utils = "0.1.2"
posemesh-node-registration = { version = "0.1.5", path = "node-registration" }
async-trait = "0.1.88"
thiserror = "2.0.12"
mockall = "0.13.1"
wasm-bindgen-test = "0.3.50"
base64 = "0.22.1"
anyhow = "1.0.95"
axum = "0.7.5"
chrono = { version = "0.4.38", features = ["serde"] }
hex = "0.4.3"
rand = "0.8.5"
reqwest = { version = "0.12.8", default-features = false, features = ["json", "rustls-tls", "stream"] }
secp256k1 = { version = "0.28.2", features = ["recovery"] }
sha2 = "0.10.8"
sha3 = "0.10.8"
semver = "1.0.23"
regex = "1.11.1"
multer = "2.1.0"
tower = "0.4.13"
tracing-subscriber = { version = "0.3.18", features = ["env-filter", "fmt"] }
uuid = { version = "1.10.1", features = ["serde", "v4"] }
parking_lot = "0.12.3"
<<<<<<< HEAD
url = { version = "2.5.4", features = ["serde"] }
k256 = { version = "0.13.3", default-features = false, features = ["ecdsa"] }
zip = { version = "0.6.6", default-features = false, features = ["deflate"] }
httpmock = "0.7.0"
once_cell = "1.19.0"
tempfile = "3.12.0"
=======
scopeguard = "1.2.0"
>>>>>>> 49e35e7f

[profile.release]
strip = true<|MERGE_RESOLUTION|>--- conflicted
+++ resolved
@@ -65,16 +65,13 @@
 tracing-subscriber = { version = "0.3.18", features = ["env-filter", "fmt"] }
 uuid = { version = "1.10.1", features = ["serde", "v4"] }
 parking_lot = "0.12.3"
-<<<<<<< HEAD
 url = { version = "2.5.4", features = ["serde"] }
 k256 = { version = "0.13.3", default-features = false, features = ["ecdsa"] }
 zip = { version = "0.6.6", default-features = false, features = ["deflate"] }
 httpmock = "0.7.0"
 once_cell = "1.19.0"
 tempfile = "3.12.0"
-=======
 scopeguard = "1.2.0"
->>>>>>> 49e35e7f
 
 [profile.release]
 strip = true