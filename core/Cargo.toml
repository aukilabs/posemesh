[workspace]
members = [
    "networking",
    "protobuf",
    "domain",
    "runtime"
<<<<<<< HEAD
, "examples/client", "examples/domain-manager", "examples/reconstruction-node"]
=======
, "examples/client", "examples/domain-manager", "base"]
>>>>>>> 45108467
resolver = "2"

[workspace.package]
rust-version = "1.81.0"

[workspace.dependencies]
libp2p = { git = "https://github.com/aukilabs/rust-libp2p.git", branch = "fix/gossipsub-wasm" }
libp2p-stream = { git = "https://github.com/aukilabs/rust-libp2p.git", branch = "fix/gossipsub-wasm" }
libp2p-webrtc = { git = "https://github.com/aukilabs/rust-libp2p.git", branch = "fix/gossipsub-wasm" }
libp2p-webrtc-websys = { git = "https://github.com/aukilabs/rust-libp2p.git", branch = "fix/gossipsub-wasm" }
futures = "0.3.30"
serde = "1.0.210"
serde_json = "1.0.128"
tracing = "0.1.40"
tracing-subscriber = "0.3.18"
tokio = "1.40.0"
tracing-wasm = "0.2.1"
wasm-bindgen = "0.2.90"
wasm-bindgen-futures = "0.4.42"
serde-wasm-bindgen = "0.6.5"
gloo-timers = "0.3.0"
quick-protobuf = "0.8.1"
quick-protobuf-codec = "0.3.1"
protobuf = { path = "protobuf" }
networking = { path = "networking" }
runtime = { path = "runtime" }
domain = { path = "domain" }
base = { path = "base" }<|MERGE_RESOLUTION|>--- conflicted
+++ resolved
@@ -4,11 +4,7 @@
     "protobuf",
     "domain",
     "runtime"
-<<<<<<< HEAD
-, "examples/client", "examples/domain-manager", "examples/reconstruction-node"]
-=======
-, "examples/client", "examples/domain-manager", "base"]
->>>>>>> 45108467
+, "examples/client", "examples/domain-manager", "examples/reconstruction-node", "base"]
 resolver = "2"
 
 [workspace.package]
